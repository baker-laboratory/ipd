--- conflicted
+++ resolved
@@ -1,50 +1,34 @@
 import os
-<<<<<<< HEAD
 from ipd.dev import lazyimport
+import ipd.observer
+from icecream import ic
+from ipd.dev import Bunch, lazyimport
+from ipd import dev, tests
+from ipd.observer import hub, DynamicParameters
 import ipd.observer
 
 dev = lazyimport('ipd.dev')
 crud = lazyimport('ipd.crud')
 cuda = lazyimport('ipd.cuda')
 fit = lazyimport('ipd.fit')
+h = lazyimport('ipd.homog.thgeom')
+homog = lazyimport('ipd.homog')
 ppp = lazyimport('ipd.ppp')
 qt = lazyimport('ipd.qt')
-=======
-from icecream import ic
-from ipd.dev import Bunch, lazyimport
-from ipd import dev, tests
-from ipd.observer import hub, DynamicParameters
-import ipd.observer
-
-cuda = lazyimport('ipd.cuda')
-fit = lazyimport('ipd.fit')
-homog = lazyimport('ipd.homog')
->>>>>>> 7d0e0a52
 samp = lazyimport('ipd.samp')
 sieve = lazyimport('ipd.sieve')
 sym = lazyimport('ipd.sym')
 voxel = lazyimport('ipd.voxel')
-<<<<<<< HEAD
 
-icecream = lazyimport('icecream', pip=True).ic.configureOutput(includeContext=True)
-=======
-h = lazyimport('ipd.homog.thgeom')
->>>>>>> 7d0e0a52
-
+proj_dir = os.path.realpath(os.path.dirname(__file__))
+STRUCTURE_FILE_SUFFIX = tuple('.pdb .pdb.gz .cif .bcif'.split())
+DATETIME_FORMAT = "%Y-%m-%dT%H:%M:%S.%f"
 ic.configureOutput(includeContext=True)
 projdir = os.path.realpath(os.path.dirname(__file__))
-
-<<<<<<< HEAD
-from ipd.observer import spy, DynamicParameters
-from ipd.dev import Bunch
 
 def testpath(path):
     return os.path.join(proj_dir, 'tests', 'data', path)
 
-STRUCTURE_FILE_SUFFIX = tuple('.pdb .pdb.gz .cif .bcif'.split())
-DATETIME_FORMAT = "%Y-%m-%dT%H:%M:%S.%f"
-=======
 def showme(*a, **kw):
     from ipd.viz import showme as viz_showme
-    viz_showme(*a, **kw)
->>>>>>> 7d0e0a52
+    viz_showme(*a, **kw)