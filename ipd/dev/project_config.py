import os
import shutil
import subprocess
from os.path import abspath, exists, isdir, join
from pathlib import Path

import ipd

class ProjecConfigtError(RuntimeError):
    pass

def run_on_changed_files(
    cmd_template: str,
    path: str = '[projname]',
    dryrun: bool = False,
    excludefile: str = '[gitroot].[cmd]_exclude',
    hashfile: str = '[gitroot].[cmd]_hash',
    conffile: str = '[gitroot]/pyproject.toml',
):
    """Run a command on changed files in a git repo.

    Args:
        cmd_template (str): The command to run in fstring syntax, with {conffile} and {changed_files}.
        path (str): The directory to run the command in.
        dryrun (bool): Whether to print the command without running it.
        excludefile (str): The file containing a list of files to exclude.
        hashfile (str): The file containing the previous md5sum of the files.
        conffile (str): The configuration file.
    """
    cmdname = cmd_template.split()[0]
    path, excludefile, hashfile, conffile = substitute_project_vars(path, excludefile, hashfile, conffile, cmd=cmdname)
    with ipd.dev.cd(os.path.dirname(excludefile)):
        prevhash = ipd.dev.run(fr'find {path} -name \*.py -exec md5sum {{}} \;')
        files = set(prevhash.strip().split(os.linesep))
        exclude = ipd.dev.set_from_file(excludefile)
        prev = ipd.dev.set_from_file(hashfile)
        if changed_files := {x.split()[1] for x in (files - prev)} - exclude:
            cmd = ipd.dev.eval_fstring(cmd_template, vars())
            print(cmd)
            if not dryrun:
                os.system(cmd)
                os.system(f'find {path} -name \\*.py -exec md5sum {{}} \\; > {hashfile}')
                if prevhash != Path(hashfile).read_text():
                    exit(-1)

def substitute_project_vars(*args, path: str = '.', **kw) -> list[str]:
    args = list(args)
    pyproj = pyproject(path)
    for i in range(len(args)):
        args[i] = args[i].replace('[gitroot]', f'{git_root(path)}/')
        args[i] = args[i].replace('[projname]', pyproj.project.name)
        for k, v in kw.items():
            args[i] = args[i].replace(f'[{k}]', v)
    return args

def git_root(path: str = '.') -> str:
    with ipd.dev.cd(path):
        result = ipd.dev.run('git rev-parse --show-toplevel')
        if isinstance(result, int):
            raise ProjecConfigtError('not a git repository')
        return result

def pyproject_file(path: str = '.') -> str:
    if fname := join(git_root(path), 'pyproject.toml'): return fname
    raise ProjecConfigtError('no pyproject.toml in project')

def pyproject(path: str = '.') -> 'ipd.Bunch':
    import tomllib
    with open(pyproject_file(path), 'rb') as inp:
        return ipd.dev.bunchify(tomllib.load(inp))

def git_status(header=None, footer=None, printit=False):
    srcdir = ipd.proj_dir
    with ipd.dev.cd(srcdir):
        s = ''
        if header: s += f'{f" {header} ":@^80}\n'
        try:
            subprocess.check_output(['git', 'config', '--global', '--add', 'safe.directory', srcdir])
            s += subprocess.check_output(['git', 'log', '-n1']).decode()
            s += subprocess.check_output(['git', 'status']).decode()
        except subprocess.CalledProcessError as e:
            s += 'error fetching git status'
            s += str(e)
        if footer: s += f'\n{f" {footer} ":@^80}'
        if printit: print(s)
        return s

def install_ipd_pre_commit_hook(projdir, path=None):
    if path: projdir = join(projdir, path)
    projdir = abspath(projdir)
    if isdir(join(projdir, '.git')):
        hookdir = join(projdir, '.git/hooks')
    else:
        gitdir = Path(join(projdir, '.git')).read_text()
        assert gitdir.startswith('gitdir: ')
        hookdir = abspath(join(projdir, gitdir[7:].strip(), 'hooks'))
    frm, to = abspath(f'{ipd.projdir}/../git_pre_commit.sh'), f'{hookdir}/pre-commit'
    if exists(to): return
    if os.path.islink(to): os.remove(to)  # remove broken symlink
    os.makedirs(hookdir, exist_ok=True)
    assert os.path.exists(frm)
    print(f'symlinking {frm} {to}')
    os.symlink(frm, to)
    ensure_pre_commit_packages()

def ensure_pre_commit_packages():
<<<<<<< HEAD
    for pkg in 'yapf ruff pyright'.split():
=======
    for pkg in 'yapf ruff'.split():
>>>>>>> 9591d197
        if not shutil.which('yapf'):
            print(f'installing missing package: {pkg}')
            install_package('yapf')

def install_package(pkg):
    try:
        ipd.dev.run(f'pip install {pkg}', echo=True)
    except RuntimeError:
<<<<<<< HEAD
        ipd.dev.run(f'pip install --user {pkg}', echo=True)

foo: str = 0  # type: ignore
=======
        ipd.dev.run(f'pip install --user {pkg}', echo=True)
>>>>>>> 9591d197
<|MERGE_RESOLUTION|>--- conflicted
+++ resolved
@@ -104,11 +104,7 @@
     ensure_pre_commit_packages()
 
 def ensure_pre_commit_packages():
-<<<<<<< HEAD
     for pkg in 'yapf ruff pyright'.split():
-=======
-    for pkg in 'yapf ruff'.split():
->>>>>>> 9591d197
         if not shutil.which('yapf'):
             print(f'installing missing package: {pkg}')
             install_package('yapf')
@@ -117,10 +113,4 @@
     try:
         ipd.dev.run(f'pip install {pkg}', echo=True)
     except RuntimeError:
-<<<<<<< HEAD
-        ipd.dev.run(f'pip install --user {pkg}', echo=True)
-
-foo: str = 0  # type: ignore
-=======
-        ipd.dev.run(f'pip install --user {pkg}', echo=True)
->>>>>>> 9591d197
+        ipd.dev.run(f'pip install --user {pkg}', echo=True)