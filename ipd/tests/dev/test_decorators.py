--- conflicted
+++ resolved
@@ -290,11 +290,7 @@
 
 def test_subscriptable_for_attributes_enumerate_noarg():
 
-<<<<<<< HEAD
-    @ipd.subscriptable_for_attributes
-=======
-    @ipd.dev.subscriptable_for_attributes
->>>>>>> be5be8ac
+    @ipd.subscriptable_for_attributes
     class Foo:
 
         def __init__(self):
@@ -306,7 +302,6 @@
 
 def test_subscriptable_for_attributes_groupby():
 
-    @ipd.subscriptable_for_attributes
     class Foo:
 
         def __init__(self):
