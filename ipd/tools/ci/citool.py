--- conflicted
+++ resolved
@@ -4,11 +4,7 @@
 import shutil
 import sys
 from pathlib import Path
-<<<<<<< HEAD
 from typing import Any, Annotated, Optional
-=======
-from typing import Any, Annotated
->>>>>>> 8ade7bd5
 from typer import Argument
 
 import git
@@ -31,11 +27,7 @@
             'ipd': f'https://{self.secrets.GITHUB_SHEFFLER}@github.com/baker-laboratory/ipd.git',
         }
 
-<<<<<<< HEAD
     def update_library(self, libs: Annotated[Optional[list[str]], Argument()] = None, path: Path = Path('~/bare_repos')):
-=======
-    def update_library(self, libs: Annotated[list[str] | None, Argument()] = None, path: Path = Path('~/bare_repos')):
->>>>>>> 8ade7bd5
         # sourcery skip: default-mutable-arg
         path = path.expanduser()
         assert os.path.isdir(path)
@@ -196,7 +188,7 @@
         if mark: mark = f'-m "{mark}"'
         if not str(exe).endswith('pytest'): exe = f'{exe} -mpytest'
         if verbose: exe += ' -v'
-        flags = f'{flags} --benchmark-disable --disable-warnings --cov --junitxml=junit.xml -o junit_family=legacy --durations=10'
+        flags = f'{flags} --benchmark-disable --disable-warnings --cov --junitxml=junit2.xml -o junit_family=legacy --durations=10'
         env = f'OMP_NUM_THREADS={threads} MKL_NUM_THREADS={threads}'
         sel = ' or '.join(which.split()) if which else ''
         jobs = []
@@ -208,11 +200,7 @@
                                   executor=executor,
                                   tee=tee,
                                   gpu=gpu,
-<<<<<<< HEAD
-                                  flags=flags.replace('junit.xml', 'junit2.xml'),
-=======
                                   flags=flags,
->>>>>>> 8ade7bd5
                                   testdir=testdir,
                                   cmdonly=cmdonly)
         if not slurm:
