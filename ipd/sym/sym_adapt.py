from abc import ABC, abstractmethod
from collections.abc import Mapping, Sequence
import contextlib
import copy
<<<<<<< HEAD
from dataclasses import dataclass
from functools import singledispatch
import dataclasses
from typing import Any, TypeVar, Generic, TYPE_CHECKING
=======
from functools import singledispatch
import dataclasses
from typing import Any
>>>>>>> 8ade7bd5

import numpy as np

import ipd
from ipd.lazy_import import lazyimport
from ipd.sym.sym_kind import ShapeKind, SymKind, ValueKind

if TYPE_CHECKING:
    import torch as th
else:
    th = lazyimport('torch', warn=False)

T = TypeVar('T')

@singledispatch
def _sym_adapt(thing: Any, sym, isasym=None) -> 'SymAdapt':
    """Return a Symmable object that knows how to convert beteen input and a
    symmetrizable adapted form."""
    raise NotImplementedError(f"Don't know how to make SymAdapt for {type(thing)}")

@_sym_adapt.register(type(None))  # type: ignore
def _(*a, **kw):
    return None

with contextlib.suppress(ImportError):

    @_sym_adapt.register(th.Tensor)  # type: ignore
    def _(tensor, sym, isasym):
        if all(n is None for n in tensor.names):
            return _SymAdaptTensor(tensor, sym, isasym)
        elif 'Lsparse' in tensor.names:
            return _SymAdaptNamedSparseTensor(tensor, sym, isasym)
        else:
            return _SymAdaptNamedDenseTensor(tensor, sym, isasym)

@_sym_adapt.register(np.ndarray)  # type: ignore
def _(ary, sym, isasym):
    if ary.dtype in (np.float64, np.float32, np.float16, np.complex64, np.complex128, np.int64, np.int32, np.int16,
                     np.int8, np.uint8, bool):
        return _SymAdaptTensor(ary, sym, isasym, tlib='numpy')
    else:
<<<<<<< HEAD
        return _SymAdaptNDArray(ary, sym, isasym)

@dataclass
class SymAdapt(ABC, Generic[T]):
    """You must define a subclass of SymAdapt for each type you want to symmetrize.

    Must have a kind and adapted property. See the :_SymAdaptDataClass:`ipd.sim._SymAdaptDataClass` class for an example.
=======
        return SymAdaptNDArray(ary, sym, isasym)

class SymAdapt(ABC):
    """You must define a subclass of SymAdapt for each type you want to symmetrize.

    Must have a kind and adapted property. See the :SymAdaptDataClass:`ipd.sim.SymAdaptDataClass` class for an example.
>>>>>>> 8ade7bd5
    These classes are not meant for the end user, they will be used internally by the sym manager
    """

    orig: T
    kind: SymKind
    isasym: bool
    adapted: Any

    def __init_subclass__(cls, **kw):
        if not hasattr(cls, 'adapts'):
            raise TypeError(f'class {name} must define adapted type via adapts = ThingType')  # type: ignore
        if cls.adapts is not None:  # type: ignore

            @_sym_adapt.register(cls.adapts)  # type: ignore
            def _(thing, sym, isasym=None):
                return cls(thing, sym, isasym)  # type: ignore

    def __init__(self, x: T, sym: 'ipd.sym.SymmetryManager', isasym: bool):
        self.orig: T
        self.kind: ipd.sym.SymKind

    @abstractmethod
    def reconstruct(self, list_of_symmetrized) -> T:
        """Restore from dict of components that have been symmetrized."""

    # @property
    # def kind(self) -> SymKind:
    # '''return the SymKind that properly describes your components'''
    # return ipd.sym.SymKind(ipd.sym.ShapeKind.MAPPING, ipd.sym.ValueKind.MIXED)

    def __repr__(self):
        if isinstance(self.orig, (np.ndarray, th.Tensor)):  # type: ignore
            return f'{self.__class__.__name__}(orig={self.orig.shape}, new={self.new.shape})'  # type: ignore
        return f'{self.__class__.__name__}(kind={self.kind}, orig={type(self.orig)})'  # type: ignore

@_sym_adapt.register(SymAdapt)  # type: ignore
def _(thing, sym, isasym):
    return thing  # already sym adapted

class _SymAdaptStr(SymAdapt):
    adapts = str

    def __init__(self, x, sym, isasym):
        self.orig = x
        self.sym = sym
        self.slice = sym.idx
        self.kind = SymKind(ShapeKind.ONEDIM, ValueKind.BASIC)

    @property
    def adapted(self):
        x = np.array(list(self.orig), dtype=object)
        if self.slice.Nasym == len(self.orig):
            x, old = np.zeros(self.slice.L, dtype=object), x
            x[self.slice.asym] = old
            return x
        return x

    def reconstruct(self, canon, asym=False):  # type: ignore
        return ''.join(canon)

class _SymAdaptTuple(SymAdapt):
    adapts = tuple

    def __init__(self, x, sym, isasym):
        self.orig = x
        self.sym = sym

    @property
    def kind(self):  # type: ignore
        if self.orig and isinstance(self.orig[0], (int, float, str)):
            return ipd.sym.SymKind(ipd.sym.ShapeKind.ONEDIM, ipd.sym.ValueKind.BASIC)  # type: ignore
        return ipd.sym.SymKind(ipd.sym.ShapeKind.SEQUENCE, ipd.sym.ValueKind.MIXED)  # type: ignore

    @property
    def adapted(self):
        if self.orig and isinstance(self.orig[0], (int, float, str)):
            return np.array(list(self.orig))
        return [self.sym.sym_adapt(x) for x in self.orig]

    def reconstruct(self, list_of_symmetrized, **kw):  # type: ignore
        return type(self.orig)(*list_of_symmetrized)

class _SymAdaptSequence(SymAdapt):
    adapts = Sequence

    def __init__(self, x, sym, isasym):
        self.orig = x
        self.sym = sym

    @property
    def kind(self):  # type: ignore
        if self.orig and isinstance(self.orig[0], (int, float, str)):
            return ipd.sym.SymKind(ipd.sym.ShapeKind.ONEDIM, ipd.sym.ValueKind.BASIC)  # type: ignore
        return ipd.sym.SymKind(ipd.sym.ShapeKind.SEQUENCE, ipd.sym.ValueKind.MIXED)  # type: ignore

    @property
    def adapted(self):
        if self.orig and isinstance(self.orig[0], (int, float, str)):
            return np.array(list(self.orig))
        return [self.sym.sym_adapt(x) for x in self.orig]

    def reconstruct(self, list_of_symmetrized, **kw):  # type: ignore
        return type(self.orig)(list_of_symmetrized)

class _SymAdaptMap(SymAdapt):
    adapts = Mapping

    def __init__(self, x, sym, isasym):
        self.orig = x
        self.sym = sym
        self.kind = ipd.sym.SymKind(ipd.sym.ShapeKind.MAPPING, ipd.sym.ValueKind.MIXED)  # type: ignore
        self.adapted = copy.copy(self.orig)

    def reconstruct(self, list_of_symmetrized):  # type: ignore
        return type(self.orig)(list_of_symmetrized)

class _SymAdaptDataClass(SymAdapt):
    """Base class for adapting dataclasses.

    All fields must be sym-adaptable and all tensor fields must have
    intepretable shapes, or dim names via add_tensor_dim_names
    """
    adapts = None

    def __init__(self, dataclass, sym, isasym):
        self.orig = dataclass
        self.sym = sym
        self.isasym = isasym
        self.kind = ipd.sym.SymKind(ipd.sym.ShapeKind.MAPPING, ipd.sym.ValueKind.MIXED)  # type: ignore
        # for f in dataclasses.fields(dataclass):
        #     v = getattr(dataclass, f.name)
        #     if v is None: continue
        #     if th.is_tensor(v): print(f'{f.name:15} {v.shape}')
        #     else: print(f'{f.name:15} {[x.shape for x in v]}')
        self.orig.add_tensor_dim_names()
        d = {f.name: getattr(self.orig, f.name) for f in dataclasses.fields(self.orig)}  # no deepcopy
        # print(f'_SymAdaptDataClass.adapted: {self.orig.__class__.__name__}')
        for k in d:
            if th.is_tensor(d[k]): d[k] = d[k].rename(*d[k].names)  # shallow copy that keeps names
        self.orig.remove_tensor_dim_names()
        # for k, v in d.items():
        #     if v is None: continue
        #     if isinstance(v, SimpleSparseTensor):
        #         print(f'    {k:13} {str(v.val.dtype):13} {tuple(v.val.shape)} {v.val.names}', flush=True)
        #     elif th.is_tensor(v):
        #         print(f'    {k:13} {str(v.dtype):13} {tuple(v.shape)} {v.names}', flush=True)
        #     else:
        #         print(f'{f.name:15} {[x.shape for x in v]}')
        self.adapted = d

    def reconstruct(self, symparts, **kw):  # type: ignore
        # print(f'_SymAdaptDataClass.reconstruct {self.orig.__class__.__name__}')
        for k, v in symparts.items():
            if v is None: continue
            if isinstance(v, SimpleSparseTensor):
                symparts[k] = v.val
            #     print(f'    {k:13} {v.val.dtype} {tuple(v.val.shape)} {v.val.names}', flush=True)
            # elif th.is_tensor(v):
            #     print(f'    {k:13} {str(v.dtype):13} {tuple(v.shape)} {v.names}', flush=True)
            # else:
            #     print(f'{k:15} {[x.shape for x in v]}')
        return type(self.orig)(**symparts)

# ipd libs shouldn't require torch
with contextlib.suppress(ImportError):

    @dataclasses.dataclass
    class SimpleSparseTensor:
        val: th.Tensor  # type: ignore
        idx: th.Tensor  # type: ignore
        isidx: slice
        kind: kind = None  # type: ignore

    # @_sym_adapt.register(SimpleSparseTensor)  # type: ignore
    # def _(sparse, sym):
    # return _SymAdaptTensor(sparse.val, sym, idx=sparse.idx, isidx=sparse.isidx)

    def check_isasym(tensor, sym, isasym, idx):
        if isasym is not None: return isasym
        if sym.L in tensor.shape: return False
        if sym.Nasym in tensor.shape: return True
        ic(sym.L, sym.Nasym, tensor.shape)  # type: ignore
        assert idx is not None

    class _SymAdaptNamedDenseTensor(SymAdapt):
        adapts = None

        def __init__(self, tensor, sym, isasym=None):  # sourcery skip: de-morgan
            if not ('L' in tensor.names or 'L1' in tensor.names or 'L2' in tensor.names):
                self.kind = SymKind(ShapeKind.SCALAR, ValueKind.BASIC)
                self.adapted = None
                self.orig = tensor
                return
            assert 'N3' not in tensor.names, 'no support for 3D'
            self.orig = tensor
            if 'L2' in tensor.names:
                self.kind = SymKind(ShapeKind.TWODIM, ValueKind.BASIC)
                if 'Pair' in tensor.names:
                    self.kind = SymKind(ShapeKind.TWODIM, ValueKind.PAIR)
                self.perm = tensor.align_to('L1', 'L2', ...)
            elif any(n.startswith('Idx') for n in tensor.names):
                self.kind = SymKind(ShapeKind.ONEDIM, ValueKind.INDEX)
                self.perm = tensor.align_to('L', ...)
            elif 'XYZ' in tensor.names:
                self.kind = SymKind(ShapeKind.ONEDIM, ValueKind.XYZ)
                self.perm = tensor.align_to('L', ..., 'XYZ')
            else:
                self.kind = SymKind(ShapeKind.ONEDIM, ValueKind.BASIC)
                self.perm = tensor.align_to('L', ...)
            assert self.perm.shape[0] in (sym.idx.L, sym.idx.Nasym)
            if self.perm.shape[0] == sym.idx.Nasym:
                assert isasym is None or isasym
                if self.kind.shapekind == ShapeKind.TWODIM:
                    newshape = (sym.idx.L**2, *self.perm.shape[2:])
                    self.adapted = th.zeros(newshape, dtype=tensor.dtype, device=tensor.device)
                    m = (sym.idx.asym[None] * sym.idx.asym[:, None]).view(-1)
                    self.adapted[m] = self.perm.rename(None).view(sym.idx.Nasym * sym.idx.Nasym, *self.perm.shape[2:])
                    self.adapted = self.adapted.view(sym.idx.L, sym.idx.L, *self.perm.shape[2:])
                else:
                    newshape = (sym.idx.L, *self.perm.shape[1:])
                    self.adapted = th.zeros(newshape, dtype=tensor.dtype, device=tensor.device)
                    self.adapted[sym.idx.asym] = self.perm.rename(None)
            else:
                assert not isasym
                assert self.perm.shape[0] == sym.L
                self.adapted = self.perm.rename(None)
            self.adapted = self.adapted.to(sym.device).to(self.orig.dtype)

        def reconstruct(self, x, **kw):  # type: ignore
            return x.rename(*self.perm.names).align_to(*self.orig.names).to(self.orig.device).to(
                self.orig.dtype).rename(None)

    class _SymAdaptNamedSparseTensor(SymAdapt):
        adapts = None

        def __init__(self, tensor, sym, isasym):
            assert 'Lsparse' in tensor.names
            assert 1 == sum(n.startswith('IdxAll') for n in tensor.names)
            assert 'L' not in tensor.names and 'L1' not in tensor.names and 'XYZ' not in tensor.names
            self.orig = tensor
            self.isidx = True  # don't support XYZ and BASIC for now
            self.kind = SymKind(ShapeKind.SPARSE, ValueKind.INDEX)
            idxdim = [n for n in tensor.names if n.startswith('Idx')][0]
            self.perm = tensor.align_to('Lsparse', idxdim, ...)
            idx = self.perm[:, int(idxdim.replace('IdxAll', '').replace('Idx', ''))].rename(None).to(int)
            # ic(idx, self.perm.shape)
            # ic(tensor.shape, tensor.names, idxdim, idx)
            if sym.idx.is_sym_subsequence(idx):
                assert len(idx) == 0 or (0 <= idx.min() and idx.max() < sym.idx.L)
                self.asym = False
                self.adapted = SimpleSparseTensor(idx=idx, val=self.perm, isidx=self.isidx)  # type: ignore
                assert not isasym
            elif sym.idx.is_asym_subsequence(idx):
                assert len(idx) == 0 or (0 <= idx.min() and idx.max() < sym.idx.Nasym)
                assert isasym is None or isasym
                symidx = sym.idx.symidx(idx)
                dd = dict(dtype=self.orig.dtype, device=sym.device)
                symperm = th.zeros((len(symidx), *self.perm.shape[1:]), **dd)
                symperm[:len(self.perm)] = self.perm
                symperm.rename_(*self.perm.names)
                self.perm = symperm
                self.adapted = SimpleSparseTensor(idx=symidx, val=symperm, isidx=self.isidx)  # type: ignore
                if self.isidx:
                    self.adapted.val[:] = sym.idx.idx_asym_to_sym[self.adapted.val.to(int).rename(None)]  # type: ignore
            else:
                raise ValueError(f'tensor {tensor.shape} not sym or asym compatible')
            assert len(self.adapted.idx) == len(self.adapted.val)
            self.adapted.idx = self.adapted.idx.to(sym.device)
            self.adapted.val = self.adapted.val.rename(None).to(sym.device).to(self.orig.dtype)

        def reconstruct(self, x, **kw):  # type: ignore
            # ic(self.perm.names, self.orig.names)
            x = x.val.rename(*self.perm.names).align_to(*self.orig.names).rename(None)
            return x.to(self.orig.device).to(self.orig.dtype)

    class _SymAdaptNDArray(SymAdapt):
        """Symmetrizable ndarray."""
        adapts = np.ndarray

        def __init__(self, x, sym, isasym=None):
            """Handles object and str dtypes."""
            self.orig = x
            self.sym = sym
            self.isasym = isasym  # type: ignore
            assert x.ndim > 0

        @property
        def kind(self):  # type: ignore
            return SymKind(ShapeKind.ONEDIM, ValueKind.BASIC)

        @property
        def adapted(self):
            if len(self.orig) == self.sym.idx.L:
                if self.isasym is not None: assert not self.isasym
                new = self.orig.copy()
            elif len(self.orig) == self.sym.idx.Nasym:
                if self.isasym is not None: assert self.isasym
                new = np.empty((self.sym.idx.L, *self.orig.shape[1:]), dtype=self.orig.dtype)
                new[self.sym.idx.asym.cpu()] = self.orig
            else:
                raise ValueError(f'unsupported length {len(self.orig)} L={self.sym.idx.L}, Lasym = {self.sym.idx.Nasym}')
            return new

        def reconstruct(self, ary):  # type: ignore
            return ary

    ########## _SymAdaptTensor is kinda gross and depricated, trying to replace with the NamedTensor variant ###########

    def tensor_keydims_to_front(x, keydim):
        if tensor_is_xyz(x):
            undo = [x.shape]
            while x.shape[0] == 1:
                x = x[0]
            if x.ndim == 2: x = x[:, None, :]
            return x, undo
        altpos, undo = x.ndim + 1, [x.shape]
        while x.shape[0] != keydim and 0 < (altpos := altpos - 1):
            if x.shape[0] == 1:
                x = x.view(*x.shape[1:altpos], 1, *x.shape[altpos:])
            else:
                oldshape = x.shape
                x = x.swapdims(0, altpos - 1)
                undo.insert(0, [x.shape, (altpos - 1, 0), oldshape])
                # ic(undo[0])
        if x.shape[0] != keydim:
            raise ValueError(f'bad no keydim {keydim} in tensor shape {x.shape}')
        return x, undo

    def _resize(shape, oldL, newL):
        if not oldL or (oldL == newL): return shape
        shape = th.as_tensor(shape, dtype=int)  # type: ignore
        shape[shape == oldL] = newL
        return tuple(shape)

    def tensor_undo_perm(x, undo, resizefrom=0):
        oldL = int(resizefrom)
        newL = int(x.shape[0])
        for oldshape, swap, newshape in undo[:-1]:
            # ic(x.shape, oldshape, swap, newshape)
            x = x.view(_resize(oldshape, oldL, newL)).swapdims(*swap).view(_resize(newshape, oldL, newL))
        return x.view(_resize(undo[-1], oldL, newL))

    def tensor_is_xyz(x):
        return 2 <= x.ndim < 5 and x.shape[-1] == 3 and th.is_floating_point(x)

    class _SymAdaptTensor(SymAdapt):
        adapts = None

        def __init__(self, tensor, sym, isasym=None, idx=None, isidx=None, kind=None, tlib='torch'):
            '''Args:
                tensor: tensor to symmetrize
                sym: symmetrization manager
                idx: sparse indices of the tensor, if sparse
                isidx: if/which values are indices
            Attributes:
                symdims: dimensions to symmetrize
                symshape: shape of symmetrized tensor
                origasym: whether the tensor is asymmetric
                L: length of symmetrized tensor
                Nasym: length of asymmetric tensor
                sym: the symmetry manager
            '''
            self.tlib = tlib
            self._kind = kind
            self.isasym = check_isasym(tensor, sym, isasym, idx)  # type: ignore
            self.idx = None if idx is None else th.as_tensor(idx, device=sym.device)
            self.isidx = isidx
            # self.L = sym.idx.L
            # self.Nasym = sym.idx.Nasym
            self.sym = sym
            self.orig = th.as_tensor(tensor)
            self.make_room_for_sym(self.orig)
            # self.symdims, self.symshape, self.asymshape, self.workshape = self.make_symdims()

        @property
        def kind(self) -> SymKind:  # type: ignore
            v = self.new.val if isinstance(self.new, SimpleSparseTensor) else self.new
            if self._kind is not None: valuekind = self._kind.valuekind
            elif tensor_is_xyz(self.orig): valuekind = ipd.sym.ValueKind.XYZ  # type: ignore
            elif self.isidx is not None: valuekind = ipd.sym.ValueKind.INDEX  # type: ignore
            elif len(self.symdims) == 2 and len(self.orig) == 1: valuekind = ipd.sym.ValueKind.PAIR  # type: ignore
            else: valuekind = ipd.sym.ValueKind.BASIC  # type: ignore
            if self._kind is not None: shapekind = self._kind.shapekind
            elif len(self.symdims) == 0: shapekind = ipd.sym.ShapeKind.SPARSE  # type: ignore
            elif len(self.symdims) == 1: shapekind = ipd.sym.ShapeKind.ONEDIM  # type: ignore
            elif len(self.symdims) == 2: shapekind = ipd.sym.ShapeKind.TWODIM  # type: ignore
            else: assert 0
            return SymKind(shapekind, valuekind)  # type: ignore

        @property
        def adapted(self):
            'convert to tensor ready for symmetrization'
            if self.idx is not None:
                assert isinstance(self.new, SimpleSparseTensor)
                assert len(self.new.idx) == len(self.new.val)
                adapted = self.new
                adapted.kind = self.kind
                if self.tlib == 'torch': adapted.val = adapted.val.to(self.sym.device)
            else:
                adapted = self.new.reshape(self.workshape).clone()  # type: ignore
                if self.tlib == 'torch': adapted = adapted.to(self.sym.device)
                if isinstance(self.isidx, (tuple, slice)):
                    adapted = adapted[self.isidx]

            # if isinstance(self.isidx, (tuple, slice)):
            # adapted.val = adapted.val[self.isidx]
            return adapted

        def reconstruct(self, x, asym=False, asu=False, unsym=False, symonly=False):  # type: ignore
            assert asym + asu + unsym <= 1
            if isinstance(x, SimpleSparseTensor):
                assert len(x.idx) == len(x.val)
                if self.tlib == 'torch': x.val = x.val.to(self.orig.device)
                if asym: x.val = x.val[self.sym.idx.asymidx(x.idx)].reshape(self.asymshape)
                elif asu: x.val = x.val[self.sym.idx.asymidx(x.idx)].reshape(self.asushape)
                elif unsym: x.val = x.val[self.sym.idx.asymidx(x.idx)].reshape(self.unsymshape)
                elif symonly: x.val = x.val[self.sym.idx.asymidx(x.idx)].reshape(self.symonlyshape)
                else: x.val = x.val.reshape(self.symshape)
                return x
            # ic(x.shape)
            # ic(self.sym.L)
            # ic(self.undo)
            new = tensor_undo_perm(x, self.undo, resizefrom=self.sym.Nasym if self.isasym else self.sym.L)
            if self.tlib == 'torch': new = new.to(self.orig.device)
            else: new = new.cpu().numpy()
            return new

        def make_room_for_sym(self, tensor):
            'if input is asymmetric, resize symdims to full symmetric size'
            self.symdims = None
            if self.idx is not None:
                s = self.sym.idx
                self._make_room_for_sym_sparse(tensor)
            else:
                self._make_room_for_sym_dense(tensor)

        def _make_room_for_sym_dense(self, tensor):
            # DENSE
            kw = {} if self.tlib == 'numpy' else dict(device=tensor.device)
            s = self.sym.idx
            keydim = s.Nasym if self.isasym else s.L
            tensor, self.undo = tensor_keydims_to_front(tensor, keydim)
            if tensor.shape[:2] == (s.Nasym, s.Nasym) and s.Nasym != s.L:
                if self.isasym is not None: assert self.isasym
                shape = (s.L * s.L, *tensor.shape[2:])
                if self.tlib == 'torch': self.new = th.zeros(shape, dtype=tensor.dtype, **kw)
                else: self.new = th.zeros(shape, dtype=tensor.dtype, **kw)
                m = (s.asym[None] * s.asym[:, None]).reshape(-1)
                self.new[m] = tensor.reshape(s.Nasym * s.Nasym, *tensor.shape[2:])
                self.new = self.new.reshape(s.L, s.L, *tensor.shape[2:])
                assert not self.isidx
            elif tensor.shape[0] == s.Nasym and s.Nasym != s.L:
                # ic(tensor.shape, s.Nasym, s.L)
                if self.isasym is not None: assert self.isasym
                shape = (s.L, *tensor.shape[1:])
                if self.tlib == 'torch': self.new = th.zeros(shape, dtype=tensor.dtype, **kw)
                else: self.new = th.zeros(shape, dtype=tensor.dtype, **kw)
                self.new[s.asym] = tensor
                if self.isidx is not None:
                    tosym = self.new[:, self.isidx].to(int)  # type: ignore
                    for i, x in enumerate(tosym):
                        tosym[i] = s.idx_asym_to_sym[x]
                    self.new[:, self.isidx] = tosym
            elif tensor.shape[0] != s.L:
                raise ValueError(f'unsupported shape {tensor.shape} Nasym={s.Nasym}')
            else:
                self.new = tensor
            twod = tensor.shape[:2] in [(s.Nasym, s.Nasym), (s.L, s.L)]
            if twod: self._set_attrs_twodim(s)
            else: self._set_attrs_onedim(s)

        def _set_attrs_onedim(self, s):
            self.symdims = [0]
            self.symshape = list(self.new.shape)  # type: ignore
            self.workshape = self.new.shape  # type: ignore
            # if self.new.ndim > 1:
            # self.workshape = [self.new.shape[0], -1, self.new.shape[-1]]
            self.asymshape = [s.Nasym] + list(self.new.shape[1:])  # type: ignore
            self.asushape = [s.Nasu] + list(self.new.shape[1:])  # type: ignore
            self.unsymshape = [s.Nunsym] + list(self.new.shape[1:])  # type: ignore
            self.symonlyshape = [s.Nsymonly] + list(self.new.shape[1:])  # type: ignore

        def _set_attrs_twodim(self, s):
            self.symdims = [0, 1]
            self.symshape = list(self.new.shape)  # type: ignore
            self.workshape = self.new.shape  # type: ignore
            self.asymshape = [s.Nasym, s.Nasym] + list(self.new.shape[2:])  # type: ignore
            self.asushape = [s.Nasu, s.Nasu] + list(self.new.shape[2:])  # type: ignore
            self.unsymshape = [s.Nunsym, s.Nunsym] + list(self.new.shape[2:])  # type: ignore
            self.symonlyshape = [s.Nsymonly, s.Nsymonly] + list(self.new.shape[2:])  # type: ignore

        def _make_room_for_sym_sparse(self, tensor):
            # SPARSE
            s = self.sym.idx
            assert len(self.idx) == len(tensor)  # type: ignore
            if self.sym.idx.is_sym_subsequence(self.idx):
                if self.isasym is not None: assert not self.isasym
                self.asym = False
                self.newidx = self.idx.clone()  # type: ignore
                self.new = SimpleSparseTensor(idx=self.newidx, val=self.orig.clone(), isidx=self.isidx)  # type: ignore
                assert len(self.new.idx) == len(self.new.val)
            elif self.sym.idx.is_asym_subsequence(self.idx):
                if self.isasym is not None: assert self.isasym
                symidx = self.sym.idx.symidx(self.idx)
                self.asym = True
                self.orig = th.zeros((len(symidx), *self.orig.shape[1:]), dtype=self.orig.dtype, device=self.sym.device)
                self.orig[:len(tensor)] = tensor
                self.newidx = symidx
                self.new = SimpleSparseTensor(idx=self.newidx, val=self.orig, isidx=self.isidx)  # type: ignore
                if self.isidx is not None:
                    tosym = self.new.val[:, self.isidx].to(int)  # type: ignore
                    for i, x in enumerate(tosym):
                        tosym[i] = s.idx_asym_to_sym[x]
                    self.new.val[:, self.isidx] = tosym
                assert len(self.new.idx) == len(self.new.val)
            else:
                ic(self.sym)  # type: ignore
                ic(self.idx)  # type: ignore
                raise ValueError('sparse indices are not asym or sym compatible')
            self.symdims = []
            self.symshape = self.new.val.shape
            if self.new.val.ndim > 1:
                self.workshape = [self.new.val.shape[0], -1, self.new.val.shape[-1]]
            self.workshape = self.new.val.shape
            self.asymshape = [len(self.sym.idx.asymidx(self.newidx)), *self.new.val.shape[1:]]
            self.asushape = [len(self.sym.idx.asuidx(self.newidx)), *self.new.val.shape[1:]]
            self.unsymshape = [len(self.sym.idx.unsymidx(self.newidx)), *self.new.val.shape[1:]]
            self.symonlyshape = [len(self.sym.idx.symonlyidx(self.newidx)), *self.new.val.shape[1:]]<|MERGE_RESOLUTION|>--- conflicted
+++ resolved
@@ -2,16 +2,10 @@
 from collections.abc import Mapping, Sequence
 import contextlib
 import copy
-<<<<<<< HEAD
 from dataclasses import dataclass
 from functools import singledispatch
 import dataclasses
 from typing import Any, TypeVar, Generic, TYPE_CHECKING
-=======
-from functools import singledispatch
-import dataclasses
-from typing import Any
->>>>>>> 8ade7bd5
 
 import numpy as np
 
@@ -53,7 +47,6 @@
                      np.int8, np.uint8, bool):
         return _SymAdaptTensor(ary, sym, isasym, tlib='numpy')
     else:
-<<<<<<< HEAD
         return _SymAdaptNDArray(ary, sym, isasym)
 
 @dataclass
@@ -61,14 +54,6 @@
     """You must define a subclass of SymAdapt for each type you want to symmetrize.
 
     Must have a kind and adapted property. See the :_SymAdaptDataClass:`ipd.sim._SymAdaptDataClass` class for an example.
-=======
-        return SymAdaptNDArray(ary, sym, isasym)
-
-class SymAdapt(ABC):
-    """You must define a subclass of SymAdapt for each type you want to symmetrize.
-
-    Must have a kind and adapted property. See the :SymAdaptDataClass:`ipd.sim.SymAdaptDataClass` class for an example.
->>>>>>> 8ade7bd5
     These classes are not meant for the end user, they will be used internally by the sym manager
     """
 
@@ -250,7 +235,7 @@
         if isasym is not None: return isasym
         if sym.L in tensor.shape: return False
         if sym.Nasym in tensor.shape: return True
-        ic(sym.L, sym.Nasym, tensor.shape)  # type: ignore
+        ic(sym.L, sym.Nasu, sym.Nasym, sym.Nasym, isasym, tensor.shape, idx)  # type: ignore
         assert idx is not None
 
     class _SymAdaptNamedDenseTensor(SymAdapt):
