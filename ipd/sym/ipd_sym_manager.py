--- conflicted
+++ resolved
@@ -1,14 +1,7 @@
-<<<<<<< HEAD
 from ipd.dev.lazy_import import lazyimport
-
+from ipd.sym.sym_manager import SymmetryManager, set_default_sym_manager
+import ipd
 th = lazyimport('torch')
-wu = lazyimport('willutil')
-
-from ipd.sym.sym_manager import SymmetryManager, set_default_sym_manager
-=======
-import torch as th
->>>>>>> 7d0e0a52
-import ipd
 
 class IpdSymmetryManager(ipd.sym.SymmetryManager):
     """
@@ -20,13 +13,8 @@
 
     def init(self, *a, idx=None, **kw):
         '''Create an IpdSymmetryManager'''
-<<<<<<< HEAD
-        super().__init__(*a, **kw)
-        self._symmRs = th.tensor(wu.sym.frames(self.symid)[:, :3, :3], dtype=th.float32, device=self.device)
-=======
         super().init(*a, **kw)
         self._symmRs = th.tensor(wu.sym.frames(self.symid)[:,:3,:3], dtype=th.float32, device=self.device)
->>>>>>> 7d0e0a52
         self.symmsub = th.arange(min(len(self._symmRs), self.opt.max_nsub))
         if self.symid == 'I' and self.opt.max_nsub == 4:
             self.asucen = th.as_tensor(wu.sym.canonical_asu_center('icos4')[:3], device=self.device)
