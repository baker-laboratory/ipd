from collections.abc import Sequence

import ipd
from ipd.lazy_import import lazyimport

hydra = lazyimport('hydra')
omegaconf = lazyimport('omegaconf')

# these defaults mainly needed for testing
default_params = dict(
    L=None,
    Lasu=None,
    asu_to_best_frame=None,
    center_cyclic=False,
    copy_main_block_template=None,
    contig_is_symmetric=False,
    contig_relabel_chains=False,
    fit=None,
    fittscale=1.0,
    fitwclash=4.0,
    guideposts_are_symmetric=False,
    high_t_number=1,
    ligand_is_symmetric=None,
    max_nsub=99,
    motif_copy_position_from_px0=False,
    motif_position='fixed',
    move_unsym_with_asu=True,
    nsub=None,
    pseudo_cycle=None,
    recenter_for_diffusion=None,
    radius=1,
    recenter_xt_chains_on_px0=None,
    rfsym_enabled=None,
    subsymid=None,
    start_radius=0,
    sym_enabled=True,
    symid='C1',
    symmetrize_repeats=None,
    sym_input_file=None,
    sympair_enabled=None,
    sympair_method=None,
    sympair_protein_only=None,
)

def parse(s):
    if s.isdigit(): return int(s)
    if s.isnumeric(): return float(s)
    if s.lower() == 'false': return False
    if s.lower() == 'true': return True
    return s

def get_sym_options(conf=None, opt=None, extra_params=None, **kw):
    """Reads all options in conf.sym, and anything in extra_params."""
    kw = ipd.dev.Bunch(kw)
    # if conf is None:
    # with contextlib.suppress(FileNotFoundError):
    # path = '../../../../rf_diffusion/config/inference/sym.yaml'
    # cfg = omegaconf.OmegaConf.load(path)
    if extra_params is None: extra_params = {}
    if isinstance(extra_params, Sequence):
        extra_params = {v.split('=')[0].lstrip('+'): parse(v.split('=')[1]) for v in extra_params}

    opt = opt or ipd.dev.DynamicParameters(
        ndesign=resolve_option('inference.num_designs', kw, conf, 1),
        ndiffuse=resolve_option('diffuser.T', kw, conf, 1),
        nrfold=40,
    )
    if conf and 'sym' in conf:
        for key, val in conf.sym.items():
            opt.parse_dynamic_param(key, val)
    # ic(extra_params)
    for name, val in default_params.items():
        key = name.split('.')[-1]
        if key in opt: continue
        opt.parse_dynamic_param(key, val, overwrite=True)
    for name, val in extra_params.items():
        key = name.split('.')[-1]
        # ic(key, val)
        opt.parse_dynamic_param(key, val, overwrite=True)
    opt = process_symmetry_options(opt, **kw)
    if opt.has('kind'):
        ipd.sym.set_default_sym_manager(opt.kind)
    if 'nsub' not in opt or not opt.nsub:
        if opt.symid[0] == 'C': opt.nsub = int(opt.symid[1:])  # type: ignore
        if opt.symid[0] == 'D': opt.nsub = 2 * int(opt.symid[1:])  # type: ignore
        if opt.symid == 'I':
            opt.nsub = 60
<<<<<<< HEAD
=======
            if opt.high_t_number > 1:
                opt.nsub = opt.nsub * opt.high_t_number
            if 'H_K' in opt:
                h = opt.H_K[0]
                k = opt.H_K[1]
                opt.nsub = opt.nsub * (h*h+k*k+h*k)
>>>>>>> 8ade7bd5
        elif opt.symid == 'O':
            opt.nsub = 24
        elif opt.symid == 'T':
            opt.nsub = 12
    return opt

def process_symmetry_options(opt, **kw):
    """Does some basic logic on opt."""
    if opt.has('symid'):
        opt.symid = opt.symid.upper()

    if opt.istrue('symmetrize_repeats'):
        assert opt.symid[0] == 'C'
        opt.nsub = opt.n_repeats

    if opt.istrue('repeat_length'):
        opt.Lasu = opt.repeat_length
        if opt.n_repeats:
            opt.L = opt.n_repeats * opt.repeat_length
    return opt

def resolve_option(name, kw, conf, default, strict=False):
    """Take from kwargs first, then conf, then use default."""
    *path, name = name.split('.')
    if name in kw:
        return kw[name]
    try:
        c = conf
        for p in path:
            c = conf[p]
        return c[name]
    except (KeyError, TypeError) as e:
        if strict and conf:
            raise e
        return default<|MERGE_RESOLUTION|>--- conflicted
+++ resolved
@@ -16,10 +16,11 @@
     contig_is_symmetric=False,
     contig_relabel_chains=False,
     fit=None,
-    fittscale=1.0,
-    fitwclash=4.0,
+    fit_tscale=1.0,
+    fit_wclash=4.0,
     guideposts_are_symmetric=False,
     high_t_number=1,
+    H_K=None,
     ligand_is_symmetric=None,
     max_nsub=99,
     motif_copy_position_from_px0=False,
@@ -32,7 +33,6 @@
     recenter_xt_chains_on_px0=None,
     rfsym_enabled=None,
     subsymid=None,
-    start_radius=0,
     sym_enabled=True,
     symid='C1',
     symmetrize_repeats=None,
@@ -85,15 +85,12 @@
         if opt.symid[0] == 'D': opt.nsub = 2 * int(opt.symid[1:])  # type: ignore
         if opt.symid == 'I':
             opt.nsub = 60
-<<<<<<< HEAD
-=======
             if opt.high_t_number > 1:
                 opt.nsub = opt.nsub * opt.high_t_number
             if 'H_K' in opt:
                 h = opt.H_K[0]
                 k = opt.H_K[1]
-                opt.nsub = opt.nsub * (h*h+k*k+h*k)
->>>>>>> 8ade7bd5
+                opt.nsub = opt.nsub * (h*h + k*k + h*k)
         elif opt.symid == 'O':
             opt.nsub = 24
         elif opt.symid == 'T':
