[build-system]
requires = ["hatchling"]
build-backend = "hatchling.build"

[project]
name = "ipd"
version = "0.1"
dependencies = [
    'assertpy',
    'eliot',
    'eliot-tree',
    'fastapi[standard]',
    'gitpython',
    'hydra-core',
    'hypothesis[numpy]',
    'icecream',
    'more_itertools',
    'networkx[default]',
    'numba',
    'numpy',
    'opt_einsum',
    'pre-commit',
    'pandas',
    'pendulum',
    'psycopg2',
    'pydantic',
    'pdot',
    'pytest',
    'pytest-sugar',
    'pytest-xdist',
    'python-box',
    'requests',
    'ruff',
    'sqlmodel',
    'submitit',
    'tqdm',
<<<<<<< HEAD
    'typer',
    'uvicorn[standard]',
=======
    'typer[all]',
    'yapf',
>>>>>>> f347d88d
]

[project.scripts]
ipd = 'ipd.__main__:main'

[tool.pytest.ini_options]
minversion = "6.0"
addopts = "-ra -q"
testpaths = [
    "ipd/tests",
]

[tool.pyright]
include = ["rf_diffusion", "lib/rf2aa/rf2aa", "lib/rf2aa/lib/ipd/ipd"]
exclude = [
    "**/__pycache__",
]
defineConstant = { DEBUG = true }
typeCheckingMode = "basic"
reportMissingImports = true
reportMissingTypeStubs = false
pythonPlatform = "Linux"
requires-python = ">=3.11"
pythonVersion = "3.12"
executionEnvironments = [
  { root = "/home/sheffler/sw/MambaForge/envs/pyright/bin/python", pythonVersion = "3.12", pythonPlatform = "Linux", extraPaths = [] },
]

[tool.ruff]
lint.ignore = [
   'E731', #  [ ] Do not assign a `lambda` expression, use a `def`
   'E402', #  [ ] Module level import not at top of file
   'E741', #  [ ] Ambiguous variable name: `I`
   'E701', #  [ ] Multiple statements on one line (colon)
   'F403', #  [ ] `from Attention_module import *` used; unable to detect undefined names
   'F405',
   'F821',
   'F841',

]
lint.dummy-variable-rgx = "^(_+|(_+[a-zA-Z0-9_]*[a-zA-Z0-9]+?)|ic)$"
line-length = 111
target-version = "py39"
format.quote-style = "single"
format.indent-style = "space"
format.docstring-code-format = true

[tool.yapf]
based_on_style = "pep8"
indent_width = 4
column_limit = 111
blank_line_before_nested_class_or_def = false
blank_lines_around_top_level_definition = 1<|MERGE_RESOLUTION|>--- conflicted
+++ resolved
@@ -34,13 +34,9 @@
     'sqlmodel',
     'submitit',
     'tqdm',
-<<<<<<< HEAD
     'typer',
     'uvicorn[standard]',
-=======
-    'typer[all]',
     'yapf',
->>>>>>> f347d88d
 ]
 
 [project.scripts]
