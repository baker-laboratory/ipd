[build-system]
requires = ["hatchling"]
build-backend = "hatchling.build"

[project]
name = "ipd"
version = "0.1"
dependencies = [
    'assertpy',
<<<<<<< HEAD
    'colorlog',
    'debugpy',
    'eliot',
    'eliot-tree',
=======
    # 'eliot',
    # 'eliot-tree',
>>>>>>> 9209c2af
    'fastapi[standard]',
    'gitpython',
    'hydra-core',
    'hypothesis[numpy]',
    'icecream',
<<<<<<< HEAD
    'ipython',
    'ipykernel',
    'ipywidgets',
    'ipdb',
=======
    'more_itertools',
    'networkx',
>>>>>>> 9209c2af
    'numba',
    'numpy',
    'opt_einsum',
    # 'pre-commit',
    'pandas',
<<<<<<< HEAD
    'plotly',
=======
    'pendulum',
    # 'psycopg2',
>>>>>>> 9209c2af
    'pydantic',
    'pdot',
    'pytest',
    'pytest-sugar',
    'pytest-xdist',
<<<<<<< HEAD
    'pytest-cov',
    'pytest-benchmark',
    'pytest-dotenv',
    'python-box',
    'requests',
    'ruff',
    'seaborn',
    'sqlmodel[standard]',
=======
    # 'python-box',
    'requests',
    'ruff',
    'sqlmodel',
>>>>>>> 9209c2af
    'submitit',
    'tqdm',
    'typer',
    'uvicorn[standard]',
    'yapf',
]

[project.scripts]
ipd = 'ipd.__main__:main'

[tool.pytest.ini_options]
minversion = "6.0"
addopts = "-ra -q"
testpaths = [
    "ipd/tests",
]

[tool.pyright]
include = ["rf_diffusion", "lib/rf2aa/rf2aa", "lib/rf2aa/lib/ipd/ipd"]
exclude = [
    "**/__pycache__",
]
defineConstant = { DEBUG = true }
typeCheckingMode = "basic"
reportMissingImports = true
reportMissingTypeStubs = false
pythonPlatform = "Linux"
requires-python = ">=3.11"
pythonVersion = "3.12"
executionEnvironments = [
  { root = "/home/sheffler/sw/MambaForge/envs/pyright/bin/python", pythonVersion = "3.12", pythonPlatform = "Linux", extraPaths = [] },
]

[tool.ruff]
lint.ignore = [
   'E731', #  [ ] Do not assign a `lambda` expression, use a `def`
   'E402', #  [ ] Module level import not at top of file
   'E741', #  [ ] Ambiguous variable name: `I`
   'E701', #  [ ] Multiple statements on one line (colon)
   'F403', #  [ ] `from Attention_module import *` used; unable to detect undefined names
   'F405',
   'F821',
   'F841',

]
lint.dummy-variable-rgx = "^(_+|(_+[a-zA-Z0-9_]*[a-zA-Z0-9]+?)|ic)$"
line-length = 111
target-version = "py39"
format.quote-style = "single"
format.indent-style = "space"
format.docstring-code-format = true

[tool.yapf]
based_on_style = "pep8"
indent_width = 4
column_limit = 111
blank_line_before_nested_class_or_def = false
blank_lines_around_top_level_definition = 1<|MERGE_RESOLUTION|>--- conflicted
+++ resolved
@@ -7,46 +7,34 @@
 version = "0.1"
 dependencies = [
     'assertpy',
-<<<<<<< HEAD
     'colorlog',
     'debugpy',
-    'eliot',
-    'eliot-tree',
-=======
     # 'eliot',
     # 'eliot-tree',
->>>>>>> 9209c2af
     'fastapi[standard]',
     'gitpython',
     'hydra-core',
     'hypothesis[numpy]',
     'icecream',
-<<<<<<< HEAD
     'ipython',
     'ipykernel',
     'ipywidgets',
     'ipdb',
-=======
     'more_itertools',
     'networkx',
->>>>>>> 9209c2af
     'numba',
     'numpy',
     'opt_einsum',
     # 'pre-commit',
     'pandas',
-<<<<<<< HEAD
     'plotly',
-=======
     'pendulum',
     # 'psycopg2',
->>>>>>> 9209c2af
     'pydantic',
     'pdot',
     'pytest',
     'pytest-sugar',
     'pytest-xdist',
-<<<<<<< HEAD
     'pytest-cov',
     'pytest-benchmark',
     'pytest-dotenv',
@@ -54,13 +42,8 @@
     'requests',
     'ruff',
     'seaborn',
-    'sqlmodel[standard]',
-=======
-    # 'python-box',
-    'requests',
-    'ruff',
     'sqlmodel',
->>>>>>> 9209c2af
+    'sqlmodel',
     'submitit',
     'tqdm',
     'typer',
